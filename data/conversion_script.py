import h5py
import numpy as np
from pathlib import Path


"""
Code to transform the original dataset into a form that has faster data IO.
This is especially important for non-SSD storage.
For most systems, File I/O is the bottleneck for training speed.
"""


def make_compressed_dataset(data_folder, save_dir, **save_params):
    data_path = Path(data_folder)
    files = data_path.glob('*.h5')

    save_path = Path(save_dir)
    save_path.mkdir(exist_ok=True)
    save_path = save_path / data_path.stem
    save_path.mkdir()

    for file in sorted(files):
        print(f'Processing {file}')
        with h5py.File(file, mode='r') as old_hf:
            attrs = dict(old_hf.attrs)
            kspace = np.asarray(old_hf['kspace'])

            # Chunk size should be below 1M for cache utilization. Complex data is 8 bytes.
            if kspace.ndim == 3:  # Single-coil case
                chunk = (1, kspace.shape[-2] // 4, kspace.shape[-1])  # dim=-2 is always 640 for fastMRI.
                recons_key = 'reconstruction_esc'

            elif kspace.ndim == 4:
                chunk = (1, 1, kspace.shape[-2] // 4, kspace.shape[-1])
                recons_key = 'reconstruction_rss'
            else:
                raise TypeError('Invalid dimensions of input k-space data')

            test_set = recons_key not in old_hf.keys()
            labels = np.asarray(old_hf[recons_key]) if not test_set else None

        with h5py.File(save_path / file.name, mode='x', libver='latest') as new_hf:
            new_hf.attrs.update(attrs)
            new_hf.create_dataset('kspace', data=kspace, chunks=chunk, **save_params)
            if not test_set:
                new_hf.create_dataset(recons_key, data=labels, chunks=(1, 320, 320), **save_params)


def check_same(old_folder, new_folder):
    old_path = Path(old_folder)
    new_path = Path(new_folder)

    old_paths = list(old_path.glob('*.h5'))
    old_paths.sort()
    new_paths = list(new_path.glob('*.h5'))
    new_paths.sort()

    assert len(old_paths) == len(new_paths)

    for old, new in zip(old_paths, new_paths):
        assert old.name == new.name, 'Name is not the same.'
        print(f'Checking {new}')
        with h5py.File(old, mode='r') as old_hf, h5py.File(new, mode='r') as new_hf:
            assert dict(new_hf.attrs) == dict(old_hf.attrs)

            for key in new_hf.keys():
                assert np.all(np.asarray(old_hf[key]) == np.asarray(new_hf[key]))
    else:
        print('All is well!')


if __name__ == '__main__':
<<<<<<< HEAD
    train_dir = '/media/user/Data2/fastMRI/multicoil_train'
    val_dir = '/media/user/Data2/fastMRI/multicoil_val'
    test_dir = '/media/user/Data2/fastMRI/multicoil_test'
=======
    train_dir = '/media/veritas/D/fastMRI/singlecoil_train'
    val_dir = '/media/veritas/D/fastMRI/singlecoil_val'
    test_dir = '/media/veritas/D/fastMRI/singlecoil_test'
>>>>>>> 614c7a58

    data_root = '/media/user/Data2/compFastMRI'  # Compressed Fast MRI Dataset
    data_path_ = Path(data_root)

    # For floating point values, I have found that gzip level 1 and 9 give almost the same compression.
    # I have not checked whether this is also true for complex numbers but I presume this here.
    gzip = dict(compression='gzip', compression_opts=1, shuffle=True, fletcher32=False)

    # Use compression if storing on hard drive, not SSD.
    make_compressed_dataset(train_dir, data_root, **gzip)
    make_compressed_dataset(val_dir, data_root, **gzip)
    make_compressed_dataset(test_dir, data_root, **gzip)

    # check_same(train_dir, data_path_ / 'new_singlecoil_train')
    # check_same(val_dir, data_path_ / 'new_singlecoil_val')
    # check_same(test_dir, data_path_ / 'new_singlecoil_test')

<|MERGE_RESOLUTION|>--- conflicted
+++ resolved
@@ -70,17 +70,11 @@
 
 
 if __name__ == '__main__':
-<<<<<<< HEAD
-    train_dir = '/media/user/Data2/fastMRI/multicoil_train'
-    val_dir = '/media/user/Data2/fastMRI/multicoil_val'
-    test_dir = '/media/user/Data2/fastMRI/multicoil_test'
-=======
     train_dir = '/media/veritas/D/fastMRI/singlecoil_train'
     val_dir = '/media/veritas/D/fastMRI/singlecoil_val'
     test_dir = '/media/veritas/D/fastMRI/singlecoil_test'
->>>>>>> 614c7a58
 
-    data_root = '/media/user/Data2/compFastMRI'  # Compressed Fast MRI Dataset
+    data_root = '/media/veritas/F/compFastMRI'  # Compressed Fast MRI Dataset
     data_path_ = Path(data_root)
 
     # For floating point values, I have found that gzip level 1 and 9 give almost the same compression.
