--- conflicted
+++ resolved
@@ -242,8 +242,8 @@
             data_slice = F.pad(data_slice, pad=pad, value=0)  # This pads at the last dimension of a tensor.
 
             # Using the data acquisition method (fat suppression) may be useful later on.
-<<<<<<< HEAD
-
+        # print(1, data_slice.size())
+        # print(2, target_slice.size())
         return data_slice, target_slice
 
 
@@ -354,8 +354,4 @@
 
             # Using the data acquisition method (fat suppression) may be useful later on.
 
-=======
-        # print(1, data_slice.size())
-        # print(2, target_slice.size())
->>>>>>> 05074e0c
         return data_slice, target_slice