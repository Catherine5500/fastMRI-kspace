--- conflicted
+++ resolved
@@ -1,13 +1,8 @@
 from utils.run_utils import create_arg_parser
 from train.training import train_model
-<<<<<<< HEAD
 from train.trainer import Trainer
 from eda.pp_unet_model import UnetModel
 from data.post_processing import TrainBatchTransform
-=======
-# from torch import multiprocessing, cuda
->>>>>>> 05074e0c
-
 # Please try to use logging better. Current logging is rather badly managed.
 
 # A hack to go around bug with multi-processing with multiple GPUs.
@@ -29,13 +24,8 @@
         init_lr=1E-4,
         log_dir='./logs',
         ckpt_dir='./checkpoints',
-<<<<<<< HEAD
-        gpu=0,  # Set to None for CPU mode.
-        num_epochs=40,
-=======
         gpu=1,  # Set to None for CPU mode.  # Not true GPU for now.
         num_epochs=5,
->>>>>>> 05074e0c
         max_to_keep=1,
         verbose=False,
         save_best_only=True,
