import torch
from torch import nn, optim

from pathlib import Path

from utils.run_utils import initialize, save_dict_as_json, get_logger, create_arg_parser
<<<<<<< HEAD
from data.pre_processing import KInputTransform, KInputSliceTransform
from utils.train_utils import create_data_loaders
from train.subsample import MaskFunc
from train.processing import SingleBatchOutputTransform, OutputBatchMaskTransform
from train.mask_model_trainer import ModelTrainerK
from train.metrics import CustomL1Loss, CustomL2Loss
from train.loss import CustomLoss
from eda.unet_model import ResidualUnetModel
=======
from data.pre_processing import KInputSliceTransform, InputSliceTransformK2C, \
    WeightedInputSliceK2K, WeightedInputSliceK2C, InputSliceTransformC2C, InputSliceTransformK2K
from data.post_processing import OutputReplaceTransformK2C, \
    WeightedOutputReplaceK2K, WeightedOutputReplaceK2C, OutputTransformC2C, OutputBatchReplaceTransformK2K
from utils.train_utils import create_data_loaders
from train.subsample import MaskFunc
from train.processing import SingleBatchOutputTransform, OutputBatchTransform
from train.model_trainers.model_trainer_K2I import ModelTrainerK2I
from train.model_trainers.model_trainer_K2K import ModelTrainerK2K
from train.model_trainers.model_trainer_K2C import ModelTrainerK2C
from train.model_trainers.model_trainer_C2C import ModelTrainerC2C
from train.metrics import CustomL1Loss
from models.unet_model import NewUnetModel
from models.new_unet_model import Unet
from models.ksse_unet import UnetKSSE
>>>>>>> 0a954adf


# Try out SSIM and MS-SSIM as loss functions. They appear to be effective in getting fine-grained features,
# unlike L1.


def train_k2i():
    defaults = dict(
<<<<<<< HEAD
        batch_size=2,
        sample_rate=1,  # Mostly for debugging purposes.
        num_workers=1,
        init_lr=1E-4,
        log_dir='./logs',
        ckpt_dir='./checkpoints',
        gpu=0,  # Set to None for CPU mode.
        num_epochs=50,
        max_to_keep=2,
        verbose=False,
        save_best_only=True,
        data_root='/media/user/Data2/compFastMRI',  # Using compressed dataset for better I/O performance.
        challenge='multicoil',
        center_fractions=[0.08, 0.04],
        accelerations=[4, 8],
        max_images=4,  # Maximum number of images to save.
        chans=64,
=======
        batch_size=1,  # This MUST be 1 for now.
        sample_rate=0.01,  # Mostly for debugging purposes.
        num_workers=2,
        init_lr=1E-3,
        log_dir='./logs',
        ckpt_dir='./checkpoints',
        gpu=1,  # Set to None for CPU mode.
        num_epochs=2,
        max_to_keep=1,
        verbose=False,
        save_best_only=True,
        data_root='/media/veritas/F/lzfCompFastMRI',  # Using compressed dataset for better I/O performance.
        challenge='multicoil',
        center_fractions=[0.08, 0.04],
        accelerations=[4, 8],
        max_images=1,  # Maximum number of images to save.
        chans=32,
>>>>>>> 0a954adf
        num_pool_layers=4,
        pin_memory=False,
        add_graph=False
    )

    # Replace with a proper argument parsing function later.
    args = create_arg_parser(**defaults).parse_args()

    # Creating checkpoint and logging directories, as well as the run name.
    ckpt_path = Path(args.ckpt_dir)
    ckpt_path.mkdir(exist_ok=True)

    run_number, run_name = initialize(ckpt_path)

    ckpt_path = ckpt_path / run_name
    ckpt_path.mkdir(exist_ok=True)

    log_path = Path(args.log_dir)
    log_path.mkdir(exist_ok=True)
    log_path = log_path / run_name
    log_path.mkdir(exist_ok=True)

    logger = get_logger(name=__name__, save_file=log_path / run_name)

    # Assignment inside running code appears to work.
    if (args.gpu is not None) and torch.cuda.is_available():
        device = torch.device(f'cuda:{args.gpu}')
        logger.info(f'Using GPU {args.gpu} for {run_name}')
    else:
        device = torch.device('cpu')
        logger.info(f'Using CPU for {run_name}')

    # Please note that many objects (such as Path objects) cannot be serialized to json files.
    save_dict_as_json(vars(args), log_dir=log_path, save_name=run_name)

    # Saving peripheral variables and objects in args to reduce clutter and make the structure flexible.
    args.run_number = run_number
    args.run_name = run_name
    args.ckpt_path = ckpt_path
    args.log_path = log_path
    args.device = device

    # Input transforms. These are on a slice basis.
    # UNET architecture requires that all inputs be dividable by some power of 2.
    divisor = 2 ** args.num_pool_layers

    mask_func = MaskFunc(args.center_fractions, args.accelerations)

    input_slice_train_transform = KInputTransform(
        mask_func=mask_func, challenge=args.challenge, device=args.device, use_seed=False, divisor=divisor)

    input_slice_val_transform = KInputTransform(
        mask_func=mask_func, challenge=args.challenge, device=args.device, use_seed=True, divisor=divisor)

    # DataLoaders
    train_loader, val_loader = create_data_loaders(
        args=args, train_transform=input_slice_train_transform, val_transform=input_slice_val_transform)

    # Loss Function and output post-processing functions.
    if args.batch_size == 1:
        loss_func = nn.L1Loss(reduction='mean')
        output_batch_transform = SingleBatchOutputTransform()
    elif args.batch_size > 1:
        loss_func = CustomL2Loss(reduction='mean')
        output_batch_transform = OutputBatchMaskTransform()
    else:
        raise RuntimeError('Invalid batch size.')

    # Define model.
    data_chans = 2 if args.challenge == 'singlecoil' else 30  # Multicoil has 15 coils with 2 for real/imag
    model = NewUnetModel(in_chans=data_chans, out_chans=data_chans, chans=args.chans,
                         num_pool_layers=args.num_pool_layers).to(device)

    optimizer = optim.Adam(params=model.parameters(), lr=args.init_lr)

    trainer = ModelTrainerK2I(args, model=model, optimizer=optimizer, train_loader=train_loader, val_loader=val_loader,
                              post_processing=output_batch_transform, loss_func=loss_func)

    trainer.train_model()


def train_k2k(args):
    if args.batch_size > 1:
        raise NotImplementedError('K2K for batch size greater than 1 not implemented yet.')

    # Move this to args later.
    train_method = 'K2K'

    # Creating checkpoint and logging directories, as well as the run name.
    ckpt_path = Path(args.ckpt_dir)
    ckpt_path.mkdir(exist_ok=True)

    ckpt_path = ckpt_path / train_method
    ckpt_path.mkdir(exist_ok=True)
    
    run_number, run_name = initialize(ckpt_path)

    ckpt_path = ckpt_path / run_name
    ckpt_path.mkdir(exist_ok=True)

    log_path = Path(args.log_dir)
    log_path.mkdir(exist_ok=True)

    log_path = log_path / train_method
    log_path.mkdir(exist_ok=True)

    log_path = log_path / run_name
    log_path.mkdir(exist_ok=True)

    logger = get_logger(name=__name__, save_file=log_path / run_name)

    # Assignment inside running code appears to work.
    if (args.gpu is not None) and torch.cuda.is_available():
        device = torch.device(f'cuda:{args.gpu}')
        logger.info(f'Using GPU {args.gpu} for {run_name}')
    else:
        device = torch.device('cpu')
        logger.info(f'Using CPU for {run_name}')

    # Please note that many objects (such as Path objects) cannot be serialized to json files.
    # Create a function for saving such things later.
    save_dict_as_json(vars(args), log_dir=log_path, save_name=run_name)

    # Important!: I need to log everything that I use: model, pre-processing, loss function for each domain,
    # model trainer, etc. properly if I am going to use this stuff properly later on.

    # Saving peripheral variables and objects in args to reduce clutter and make the structure flexible.
    args.run_number = run_number
    args.run_name = run_name
    args.ckpt_path = ckpt_path
    args.log_path = log_path
    args.device = device

    # Input transforms. These are on a slice basis.
    # UNET architecture requires that all inputs be dividable by some power of 2.
    divisor = 2 ** args.num_pool_layers

    mask_func = MaskFunc(args.center_fractions, args.accelerations)

    input_slice_train_transform = InputSliceTransformK2K(
        mask_func=mask_func, challenge=args.challenge, device=args.device, use_seed=False, divisor=divisor)

    input_slice_val_transform = InputSliceTransformK2K(
        mask_func=mask_func, challenge=args.challenge, device=args.device, use_seed=True, divisor=divisor)

    # DataLoaders
    train_loader, val_loader = create_data_loaders(
        args=args, train_transform=input_slice_train_transform, val_transform=input_slice_val_transform)

    # Loss Function and output post-processing functions.
    if args.batch_size == 1:
        loss_func = nn.MSELoss(reduction='sum')
        output_batch_transform = OutputBatchReplaceTransformK2K()  # Send log_scale to args later.
    else:
        raise RuntimeError('Invalid batch size.')

    # Define model.
    data_chans = 2 if args.challenge == 'singlecoil' else 30  # Multicoil has 15 coils with 2 for real/imag
    model = UnetKSSE(in_chans=data_chans, out_chans=data_chans, chans=args.chans, num_pool_layers=args.num_pool_layers,
                     min_ext_size=1, max_ext_size=17, use_ext_bias=True, use_res_out=False).to(device)

    optimizer = optim.Adam(params=model.parameters(), lr=args.init_lr)

    trainer = ModelTrainerK2K(args, model=model, optimizer=optimizer, train_loader=train_loader, val_loader=val_loader,
                              post_processing=output_batch_transform, k_loss=loss_func)

    trainer.train_model()


def train_k2c(args):
    if args.batch_size > 1:
        raise NotImplementedError('K2C for batch size greater than 1 not implemented yet.')

    # Maybe move this to args later.
    train_method = 'K2C'

    # Creating checkpoint and logging directories, as well as the run name.
    ckpt_path = Path(args.ckpt_dir)
    ckpt_path.mkdir(exist_ok=True)

    ckpt_path = ckpt_path / train_method
    ckpt_path.mkdir(exist_ok=True)

    run_number, run_name = initialize(ckpt_path)

    ckpt_path = ckpt_path / run_name
    ckpt_path.mkdir(exist_ok=True)

    log_path = Path(args.log_dir)
    log_path.mkdir(exist_ok=True)

    log_path = log_path / train_method
    log_path.mkdir(exist_ok=True)

    log_path = log_path / run_name
    log_path.mkdir(exist_ok=True)

    logger = get_logger(name=__name__, save_file=log_path / run_name)

    # Assignment inside running code appears to work.
    if (args.gpu is not None) and torch.cuda.is_available():
        device = torch.device(f'cuda:{args.gpu}')
        logger.info(f'Using GPU {args.gpu} for {run_name}')
    else:
        device = torch.device('cpu')
        logger.info(f'Using CPU for {run_name}')

    # Please note that many objects (such as Path objects) cannot be serialized to json files.
    # Create a function for saving such things later.
    save_dict_as_json(vars(args), log_dir=log_path, save_name=run_name)

    # Important!: I need to log everything that I use: model, pre-processing, loss function for each domain,
    # model trainer, etc. properly if I am going to use this stuff properly later on.

    # Saving peripheral variables and objects in args to reduce clutter and make the structure flexible.
    args.run_number = run_number
    args.run_name = run_name
    args.ckpt_path = ckpt_path
    args.log_path = log_path
    args.device = device

    # Input transforms. These are on a slice basis.
    # UNET architecture requires that all inputs be dividable by some power of 2.
    divisor = 2 ** args.num_pool_layers

    mask_func = MaskFunc(args.center_fractions, args.accelerations)

    if args.apply_weighting:
        input_slice_train_transform = WeightedInputSliceK2C(
            mask_func=mask_func, challenge=args.challenge, device=args.device, use_seed=False, divisor=divisor)

        input_slice_val_transform = WeightedInputSliceK2C(
            mask_func=mask_func, challenge=args.challenge, device=args.device, use_seed=True, divisor=divisor)
    else:
        input_slice_train_transform = InputSliceTransformK2C(
            mask_func=mask_func, challenge=args.challenge, device=args.device, use_seed=False, divisor=divisor)

        input_slice_val_transform = InputSliceTransformK2C(
            mask_func=mask_func, challenge=args.challenge, device=args.device, use_seed=True, divisor=divisor)

    # DataLoaders
    train_loader, val_loader = create_data_loaders(
        args=args, train_transform=input_slice_train_transform, val_transform=input_slice_val_transform)

    # Loss Function and output post-processing functions.
    if args.batch_size == 1:
        loss_func = nn.MSELoss(reduction='sum')
        if args.apply_weighting:
            output_batch_transform = WeightedOutputReplaceK2C()
        else:
            output_batch_transform = OutputReplaceTransformK2C()
    else:
        raise RuntimeError('Invalid batch size.')

    # Define model.
    data_chans = 2 if args.challenge == 'singlecoil' else 30  # Multicoil has 15 coils with 2 for real/imag
    # model = NewUnetModel(in_chans=data_chans, out_chans=data_chans, chans=args.chans,
    #                      num_pool_layers=args.num_pool_layers).to(device)
    model = UnetKSSE(in_chans=data_chans, out_chans=data_chans, chans=args.chans, num_pool_layers=args.num_pool_layers,
                     min_ext_size=3, max_ext_size=9, use_ext_bias=True).to(device)
    optimizer = optim.Adam(params=model.parameters(), lr=args.init_lr)

    trainer = ModelTrainerK2C(args, model=model, optimizer=optimizer, train_loader=train_loader, val_loader=val_loader,
                              post_processing=output_batch_transform, c_loss=loss_func)

    trainer.train_model()


def train_c2c():
    defaults = dict(
        batch_size=1,  # This MUST be 1 for now.
        sample_rate=1,  # Mostly for debugging purposes.
        num_workers=2,
        init_lr=1E-3,
        log_dir='./logs',
        ckpt_dir='./checkpoints',
        gpu=1,  # Set to None for CPU mode.
        num_epochs=50,
        max_to_keep=1,
        verbose=False,
        save_best_only=True,
        data_root='/media/veritas/D/FastMRI',  # Using compressed dataset for better I/O performance and chunking.
        challenge='multicoil',
        center_fractions=[0.08, 0.04],
        accelerations=[4, 8],
        max_images=8,  # Maximum number of images to save.
        chans=32,
        num_pool_layers=4,
        pin_memory=False,
        add_graph=False,
        prev_model_ckpt='',
        apply_weighting=False,
        affine=True,
        residual=True
    )

    # Replace with a proper argument parsing function later.
    args = create_arg_parser(**defaults).parse_args()

    if args.batch_size > 1:
        raise NotImplementedError('C2C for batch size greater than 1 not implemented yet.')

    # Maybe move this to args later.
    train_method = 'C2C'

    # Creating checkpoint and logging directories, as well as the run name.
    ckpt_path = Path(args.ckpt_dir)
    ckpt_path.mkdir(exist_ok=True)

    ckpt_path = ckpt_path / train_method
    ckpt_path.mkdir(exist_ok=True)

    run_number, run_name = initialize(ckpt_path)

    ckpt_path = ckpt_path / run_name
    ckpt_path.mkdir(exist_ok=True)

    log_path = Path(args.log_dir)
    log_path.mkdir(exist_ok=True)

    log_path = log_path / train_method
    log_path.mkdir(exist_ok=True)

    log_path = log_path / run_name
    log_path.mkdir(exist_ok=True)

    logger = get_logger(name=__name__, save_file=log_path / run_name)

    # Assignment inside running code appears to work.
    if (args.gpu is not None) and torch.cuda.is_available():
        device = torch.device(f'cuda:{args.gpu}')
        logger.info(f'Using GPU {args.gpu} for {run_name}')
    else:
        device = torch.device('cpu')
        logger.info(f'Using CPU for {run_name}')

    # Please note that many objects (such as Path objects) cannot be serialized to json files.
    # Create a function for saving such things later.
    save_dict_as_json(vars(args), log_dir=log_path, save_name=run_name)

    # Important!: I need to log everything that I use: model, pre-processing, loss function for each domain,
    # model trainer, etc. properly if I am going to use this stuff properly later on.

    # Saving peripheral variables and objects in args to reduce clutter and make the structure flexible.
    args.run_number = run_number
    args.run_name = run_name
    args.ckpt_path = ckpt_path
    args.log_path = log_path
    args.device = device

    # Input transforms. These are on a slice basis.
    # UNET architecture requires that all inputs be dividable by some power of 2.
    divisor = 2 ** args.num_pool_layers

    mask_func = MaskFunc(args.center_fractions, args.accelerations)

    input_slice_train_transform = InputSliceTransformC2C(
        mask_func=mask_func, challenge=args.challenge, device=args.device, use_seed=False, divisor=divisor)

    input_slice_val_transform = InputSliceTransformC2C(
        mask_func=mask_func, challenge=args.challenge, device=args.device, use_seed=True, divisor=divisor)

    # DataLoaders
    train_loader, val_loader = create_data_loaders(
        args=args, train_transform=input_slice_train_transform, val_transform=input_slice_val_transform)

    # Loss Function and output post-processing functions.
    loss_func = nn.MSELoss(reduction='sum')
    output_batch_transform = OutputTransformC2C()

    # Define model.
    data_chans = 2 if args.challenge == 'singlecoil' else 30  # Multicoil has 15 coils with 2 for real/imag
    model = Unet(in_chans=data_chans, out_chans=data_chans, chans=args.chans, num_pool_layers=args.num_pool_layers,
                 affine=args.affine, residual=args.residual).to(device)

    optimizer = optim.Adam(params=model.parameters(), lr=args.init_lr)

    trainer = ModelTrainerC2C(args, model=model, optimizer=optimizer, train_loader=train_loader, val_loader=val_loader,
                              post_processing=output_batch_transform, c_loss=loss_func)

    trainer.train_model()


if __name__ == '__main__':
    # defaults = dict(
    #     batch_size=1,  # This MUST be 1 for now.
    #     sample_rate=1,  # Mostly for debugging purposes.
    #     num_workers=3,
    #     init_lr=1E-3,
    #     log_dir='./logs',
    #     ckpt_dir='./checkpoints',
    #     gpu=0,  # Set to None for CPU mode.
    #     num_epochs=10,
    #     max_to_keep=1,
    #     verbose=False,
    #     save_best_only=True,
    #     data_root='/media/veritas/D/FastMRI',  # Using compressed dataset for better I/O performance.
    #     challenge='multicoil',
    #     center_fractions=[0.08, 0.04],
    #     accelerations=[4, 8],
    #     max_images=8,  # Maximum number of images to save.
    #     chans=32,
    #     num_pool_layers=4,
    #     pin_memory=False,
    #     add_graph=False
    # )

    defaults = dict(
        batch_size=1,  # This MUST be 1 for now.
        sample_rate=1,  # Mostly for debugging purposes.
        num_workers=2,
        init_lr=1E-3,
        log_dir='./logs',
        ckpt_dir='./checkpoints',
        gpu=1,  # Set to None for CPU mode.
        num_epochs=30,
        max_to_keep=1,
        verbose=False,
        save_best_only=True,
        data_root='/media/veritas/D/FastMRI',  # Using compressed dataset for better I/O performance and chunking.
        challenge='multicoil',
        center_fractions=[0.08, 0.04],
        accelerations=[4, 8],
        max_images=8,  # Maximum number of images to save.
        chans=32,
        num_pool_layers=4,
        pin_memory=False,
        add_graph=False,
        prev_model_ckpt='',
        apply_weighting=False
    )

    # Replace with a proper argument parsing function later.
    arg = create_arg_parser(**defaults).parse_args()
    train_k2c(arg)<|MERGE_RESOLUTION|>--- conflicted
+++ resolved
@@ -4,16 +4,6 @@
 from pathlib import Path
 
 from utils.run_utils import initialize, save_dict_as_json, get_logger, create_arg_parser
-<<<<<<< HEAD
-from data.pre_processing import KInputTransform, KInputSliceTransform
-from utils.train_utils import create_data_loaders
-from train.subsample import MaskFunc
-from train.processing import SingleBatchOutputTransform, OutputBatchMaskTransform
-from train.mask_model_trainer import ModelTrainerK
-from train.metrics import CustomL1Loss, CustomL2Loss
-from train.loss import CustomLoss
-from eda.unet_model import ResidualUnetModel
-=======
 from data.pre_processing import KInputSliceTransform, InputSliceTransformK2C, \
     WeightedInputSliceK2K, WeightedInputSliceK2C, InputSliceTransformC2C, InputSliceTransformK2K
 from data.post_processing import OutputReplaceTransformK2C, \
@@ -29,7 +19,6 @@
 from models.unet_model import NewUnetModel
 from models.new_unet_model import Unet
 from models.ksse_unet import UnetKSSE
->>>>>>> 0a954adf
 
 
 # Try out SSIM and MS-SSIM as loss functions. They appear to be effective in getting fine-grained features,
@@ -38,25 +27,6 @@
 
 def train_k2i():
     defaults = dict(
-<<<<<<< HEAD
-        batch_size=2,
-        sample_rate=1,  # Mostly for debugging purposes.
-        num_workers=1,
-        init_lr=1E-4,
-        log_dir='./logs',
-        ckpt_dir='./checkpoints',
-        gpu=0,  # Set to None for CPU mode.
-        num_epochs=50,
-        max_to_keep=2,
-        verbose=False,
-        save_best_only=True,
-        data_root='/media/user/Data2/compFastMRI',  # Using compressed dataset for better I/O performance.
-        challenge='multicoil',
-        center_fractions=[0.08, 0.04],
-        accelerations=[4, 8],
-        max_images=4,  # Maximum number of images to save.
-        chans=64,
-=======
         batch_size=1,  # This MUST be 1 for now.
         sample_rate=0.01,  # Mostly for debugging purposes.
         num_workers=2,
@@ -74,7 +44,6 @@
         accelerations=[4, 8],
         max_images=1,  # Maximum number of images to save.
         chans=32,
->>>>>>> 0a954adf
         num_pool_layers=4,
         pin_memory=False,
         add_graph=False
@@ -123,10 +92,10 @@
 
     mask_func = MaskFunc(args.center_fractions, args.accelerations)
 
-    input_slice_train_transform = KInputTransform(
+    input_slice_train_transform = KInputSliceTransform(
         mask_func=mask_func, challenge=args.challenge, device=args.device, use_seed=False, divisor=divisor)
 
-    input_slice_val_transform = KInputTransform(
+    input_slice_val_transform = KInputSliceTransform(
         mask_func=mask_func, challenge=args.challenge, device=args.device, use_seed=True, divisor=divisor)
 
     # DataLoaders
@@ -138,8 +107,8 @@
         loss_func = nn.L1Loss(reduction='mean')
         output_batch_transform = SingleBatchOutputTransform()
     elif args.batch_size > 1:
-        loss_func = CustomL2Loss(reduction='mean')
-        output_batch_transform = OutputBatchMaskTransform()
+        loss_func = CustomL1Loss(reduction='mean')
+        output_batch_transform = OutputBatchTransform()
     else:
         raise RuntimeError('Invalid batch size.')
 
